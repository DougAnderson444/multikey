--- conflicted
+++ resolved
@@ -456,11 +456,9 @@
             Codec::Bls12381G1Pub => {
                 key_bytes
                     .encode(&mut buf)
-<<<<<<< HEAD
                     .map_err(|e| ConversionsError::Ssh(e.into()))?;
-=======
+                    .map_err(|e| ConversionsError::SshEncoding(e))?;
                     .map_err(ConversionsError::SshEncoding)?;
->>>>>>> ea25369d
                 ALGORITHM_NAME_G1
             }
             Codec::Bls12381G1PubShare => {
@@ -474,21 +472,17 @@
                 .into();
                 key_share
                     .encode(&mut buf)
-<<<<<<< HEAD
                     .map_err(|e| ConversionsError::Ssh(e.into()))?;
-=======
+                    .map_err(|e| ConversionsError::SshEncoding(e))?;
                     .map_err(ConversionsError::SshEncoding)?;
->>>>>>> ea25369d
                 ALGORITHM_NAME_G1_SHARE
             }
             Codec::Bls12381G2Pub => {
                 key_bytes
                     .encode(&mut buf)
-<<<<<<< HEAD
                     .map_err(|e| ConversionsError::Ssh(e.into()))?;
-=======
+                    .map_err(|e| ConversionsError::SshEncoding(e))?;
                     .map_err(ConversionsError::SshEncoding)?;
->>>>>>> ea25369d
                 ALGORITHM_NAME_G2
             }
             Codec::Bls12381G2PubShare => {
@@ -502,32 +496,26 @@
                 .into();
                 key_share
                     .encode(&mut buf)
-<<<<<<< HEAD
                     .map_err(|e| ConversionsError::Ssh(e.into()))?;
-=======
+                    .map_err(|e| ConversionsError::SshEncoding(e))?;
                     .map_err(ConversionsError::SshEncoding)?;
->>>>>>> ea25369d
                 ALGORITHM_NAME_G2_SHARE
             }
             _ => return Err(ConversionsError::UnsupportedCodec(self.mk.codec).into()),
         };
 
         let opaque_key_bytes = ssh_key::public::OpaquePublicKeyBytes::decode(&mut buf.as_slice())
-<<<<<<< HEAD
             .map_err(|e| ConversionsError::Ssh(e.into()))?;
-=======
+            .map_err(|e| ConversionsError::SshKey(e))?;
             .map_err(ConversionsError::SshKey)?;
->>>>>>> ea25369d
 
         Ok(ssh_key::PublicKey::new(
             ssh_key::public::KeyData::Other(ssh_key::public::OpaquePublicKey {
                 algorithm: ssh_key::Algorithm::Other(
                     ssh_key::AlgorithmName::new(name)
-<<<<<<< HEAD
                         .map_err(|e| ConversionsError::Ssh(e.into()))?,
-=======
+                        .map_err(|e| ConversionsError::SshKeyLabel(e))?,
                         .map_err(ConversionsError::SshKeyLabel)?,
->>>>>>> ea25369d
                 ),
                 key: opaque_key_bytes,
             }),
@@ -557,17 +545,14 @@
             Codec::Bls12381G1Priv => {
                 secret_bytes
                     .encode(&mut secret_buf)
-<<<<<<< HEAD
                     .map_err(|e| ConversionsError::Ssh(e.into()))?;
+                    .map_err(|e| ConversionsError::SshEncoding(e))?;
+                    .map_err(ConversionsError::SshEncoding)?;
                 key_bytes
                     .encode(&mut public_buf)
                     .map_err(|e| ConversionsError::Ssh(e.into()))?;
-=======
+                    .map_err(|e| ConversionsError::SshEncoding(e))?;
                     .map_err(ConversionsError::SshEncoding)?;
-                key_bytes
-                    .encode(&mut public_buf)
-                    .map_err(ConversionsError::SshEncoding)?;
->>>>>>> ea25369d
                 ALGORITHM_NAME_G1
             }
             Codec::Bls12381G1PrivShare => {
@@ -589,33 +574,27 @@
                 .into();
                 secret_key_share
                     .encode(&mut secret_buf)
-<<<<<<< HEAD
                     .map_err(|e| ConversionsError::Ssh(e.into()))?;
+                    .map_err(|e| ConversionsError::SshEncoding(e))?;
+                    .map_err(ConversionsError::SshEncoding)?;
                 public_key_share
                     .encode(&mut public_buf)
                     .map_err(|e| ConversionsError::Ssh(e.into()))?;
-=======
+                    .map_err(|e| ConversionsError::SshEncoding(e))?;
                     .map_err(ConversionsError::SshEncoding)?;
-                public_key_share
-                    .encode(&mut public_buf)
-                    .map_err(ConversionsError::SshEncoding)?;
->>>>>>> ea25369d
                 ALGORITHM_NAME_G1_SHARE
             }
             Codec::Bls12381G2Priv => {
                 secret_bytes
                     .encode(&mut secret_buf)
-<<<<<<< HEAD
                     .map_err(|e| ConversionsError::Ssh(e.into()))?;
+                    .map_err(|e| ConversionsError::SshEncoding(e))?;
+                    .map_err(ConversionsError::SshEncoding)?;
                 key_bytes
                     .encode(&mut public_buf)
                     .map_err(|e| ConversionsError::Ssh(e.into()))?;
-=======
+                    .map_err(|e| ConversionsError::SshEncoding(e))?;
                     .map_err(ConversionsError::SshEncoding)?;
-                key_bytes
-                    .encode(&mut public_buf)
-                    .map_err(ConversionsError::SshEncoding)?;
->>>>>>> ea25369d
                 ALGORITHM_NAME_G2
             }
             Codec::Bls12381G2PrivShare => {
@@ -637,17 +616,14 @@
                 .into();
                 secret_key_share
                     .encode(&mut secret_buf)
-<<<<<<< HEAD
                     .map_err(|e| ConversionsError::Ssh(e.into()))?;
+                    .map_err(|e| ConversionsError::SshEncoding(e))?;
+                    .map_err(ConversionsError::SshEncoding)?;
                 public_key_share
                     .encode(&mut public_buf)
                     .map_err(|e| ConversionsError::Ssh(e.into()))?;
-=======
+                    .map_err(|e| ConversionsError::SshEncoding(e))?;
                     .map_err(ConversionsError::SshEncoding)?;
-                public_key_share
-                    .encode(&mut public_buf)
-                    .map_err(ConversionsError::SshEncoding)?;
->>>>>>> ea25369d
                 ALGORITHM_NAME_G2_SHARE
             }
             _ => return Err(ConversionsError::UnsupportedCodec(self.mk.codec).into()),
@@ -655,30 +631,24 @@
 
         let opaque_private_key_bytes =
             ssh_key::private::OpaquePrivateKeyBytes::decode(&mut secret_buf.as_slice())
-<<<<<<< HEAD
                 .map_err(|e| ConversionsError::Ssh(e.into()))?;
+                .map_err(|e| ConversionsError::SshKey(e))?;
+                .map_err(ConversionsError::SshKey)?;
 
         let opaque_public_key_bytes =
             ssh_key::public::OpaquePublicKeyBytes::decode(&mut public_buf.as_slice())
                 .map_err(|e| ConversionsError::Ssh(e.into()))?;
-=======
+                .map_err(|e| ConversionsError::SshKey(e))?;
                 .map_err(ConversionsError::SshKey)?;
-
-        let opaque_public_key_bytes =
-            ssh_key::public::OpaquePublicKeyBytes::decode(&mut public_buf.as_slice())
-                .map_err(ConversionsError::SshKey)?;
->>>>>>> ea25369d
 
         Ok(ssh_key::PrivateKey::new(
             ssh_key::private::KeypairData::Other(ssh_key::private::OpaqueKeypair {
                 public: ssh_key::public::OpaquePublicKey {
                     algorithm: ssh_key::Algorithm::Other(
                         ssh_key::AlgorithmName::new(name)
-<<<<<<< HEAD
                             .map_err(|e| ConversionsError::Ssh(e.into()))?,
-=======
+                            .map_err(|e| ConversionsError::SshKeyLabel(e))?,
                             .map_err(ConversionsError::SshKeyLabel)?,
->>>>>>> ea25369d
                     ),
                     key: opaque_public_key_bytes,
                 },
@@ -686,11 +656,9 @@
             }),
             self.mk.comment.clone(),
         )
-<<<<<<< HEAD
         .map_err(|e| ConversionsError::Ssh(e.into()))?)
-=======
+        .map_err(|e| ConversionsError::SshKey(e))?)
         .map_err(ConversionsError::SshKey)?)
->>>>>>> ea25369d
     }
 }
 
