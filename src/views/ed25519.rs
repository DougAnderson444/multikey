// SPDX-License-Idnetifier: Apache-2.0
use crate::{
    error::{AttributesError, CipherError, ConversionsError, KdfError, SignError, VerifyError},
    AttrId, AttrView, Builder, CipherAttrView, ConvView, DataView, Error, FingerprintView,
    KdfAttrView, Multikey, SignView, VerifyView, Views,
};
use ed25519_dalek::{
    Signature, Signer, SigningKey, VerifyingKey, PUBLIC_KEY_LENGTH, SECRET_KEY_LENGTH,
};
use multicodec::Codec;
use multihash::{mh, Multihash};
use multisig::{ms, Multisig, Views as SigViews};
use multitrait::TryDecodeFrom;
use multiutil::Varuint;
use zeroize::Zeroizing;

pub(crate) struct View<'a> {
    mk: &'a Multikey,
}

impl<'a> TryFrom<&'a Multikey> for View<'a> {
    type Error = Error;

    fn try_from(mk: &'a Multikey) -> Result<Self, Self::Error> {
        Ok(Self { mk })
    }
}

impl<'a> AttrView for View<'a> {
    fn is_encrypted(&self) -> bool {
        if let Some(v) = self.mk.attributes.get(&AttrId::KeyIsEncrypted) {
            if let Ok((b, _)) = Varuint::<bool>::try_decode_from(v.as_slice()) {
                return b.to_inner();
            }
        }
        false
    }

    fn is_secret_key(&self) -> bool {
        self.mk.codec == Codec::Ed25519Priv
    }

    fn is_public_key(&self) -> bool {
        self.mk.codec == Codec::Ed25519Pub
    }

    fn is_secret_key_share(&self) -> bool {
        false
    }
}

impl<'a> DataView for View<'a> {
    /// For Ed25519Pub and Ed25519Priv Multikey values, the key data is stored
    /// using the AttrId::Data attribute id.
    fn key_bytes(&self) -> Result<Zeroizing<Vec<u8>>, Error> {
        let key = self
            .mk
            .attributes
            .get(&AttrId::KeyData)
            .ok_or(AttributesError::MissingKey)?;
        Ok(key.clone())
    }

    /// Check to see if this is a secret key before returning the key bytes
    fn secret_bytes(&self) -> Result<Zeroizing<Vec<u8>>, Error> {
        if !self.is_secret_key() {
            return Err(AttributesError::NotSecretKey(self.mk.codec).into());
        }
        if self.is_encrypted() {
            return Err(AttributesError::EncryptedKey.into());
        }
        self.key_bytes()
    }
}

impl<'a> CipherAttrView for View<'a> {
    fn cipher_codec(&self) -> Result<Codec, Error> {
        // try to look up the cipher codec in the multikey attributes
        let codec = self
            .mk
            .attributes
            .get(&AttrId::CipherCodec)
            .ok_or(CipherError::MissingCodec)?;
        Ok(Codec::try_from(codec.as_slice())?)
    }

    fn nonce_bytes(&self) -> Result<Zeroizing<Vec<u8>>, Error> {
        // try to look up the salt in the multikey attributes
        self.mk
            .attributes
            .get(&AttrId::CipherNonce)
            .ok_or(CipherError::MissingNonce.into())
            .cloned()
    }

    fn key_length(&self) -> Result<usize, Error> {
        // try to look up the cipher key length in the multikey attributes
        let key_length = self
            .mk
            .attributes
            .get(&AttrId::CipherKeyLen)
            .ok_or(CipherError::MissingKeyLen)?;
        Ok(Varuint::<usize>::try_from(key_length.as_slice())?.to_inner())
    }
}

impl<'a> KdfAttrView for View<'a> {
    fn kdf_codec(&self) -> Result<Codec, Error> {
        // try to look up the kdf codec in the multikey attributes
        let codec = self
            .mk
            .attributes
            .get(&AttrId::KdfCodec)
            .ok_or(KdfError::MissingCodec)?;
        Ok(Codec::try_from(codec.as_slice())?)
    }

    fn salt_bytes(&self) -> Result<Zeroizing<Vec<u8>>, Error> {
        // try to look up the salt in the multikey attributes
        self.mk
            .attributes
            .get(&AttrId::KdfSalt)
            .ok_or(KdfError::MissingSalt.into())
            .cloned()
    }

    fn rounds(&self) -> Result<usize, Error> {
        // try to look up the rounds in the multikey attributes
        let rounds = self
            .mk
            .attributes
            .get(&AttrId::KdfRounds)
            .ok_or(KdfError::MissingRounds)?;
        Ok(Varuint::<usize>::try_from(rounds.as_slice())?.to_inner())
    }
}

impl<'a> FingerprintView for View<'a> {
    fn fingerprint(&self, codec: Codec) -> Result<Multihash, Error> {
        let attr = self.mk.attr_view()?;
        if attr.is_secret_key() {
            // convert to a public key Multikey
            let pk = self.to_public_key()?;
            // get a conversions view on the public key
            let fp = pk.fingerprint_view()?;
            // get the fingerprint
            let f = fp.fingerprint(codec)?;
            Ok(f)
        } else {
            // get the key bytes
            let bytes = {
                let kd = self.mk.data_view()?;
                
                kd.key_bytes()?
            };
            // hash the key bytes using the given codec
            Ok(mh::Builder::new_from_bytes(codec, bytes)?.try_build()?)
        }
    }
}

impl<'a> ConvView for View<'a> {
    /// try to convert a secret key to a public key
    fn to_public_key(&self) -> Result<Multikey, Error> {
        // get the secret key bytes
        let secret_bytes = {
            let kd = self.mk.data_view()?;
            
            kd.secret_bytes()?
        };

        // build an Ed25519 signing key so that we can derive the verifying key
        let bytes: [u8; SECRET_KEY_LENGTH] = secret_bytes.as_slice()[..SECRET_KEY_LENGTH]
            .try_into()
            .map_err(|_| {
                ConversionsError::SecretKeyFailure("failed to get secret key bytes".to_string())
            })?;
        let secret_key = SigningKey::from_bytes(&bytes);
        // get the public key and build a Multikey out of it
        let public_key = secret_key.verifying_key();
        Builder::new(Codec::Ed25519Pub)
            .with_comment(&self.mk.comment)
            .with_key_bytes(public_key.as_bytes())
            .try_build()
    }

    /// try to convert a Multikey to an ssh_key::PublicKey
    fn to_ssh_public_key(&self) -> Result<ssh_key::PublicKey, Error> {
        let mut pk = self.mk.clone();
        if self.is_secret_key() {
            pk = self.to_public_key()?;
        }

        let key_bytes = {
            let kd = pk.data_view()?;
            
            kd.key_bytes()?
        };

        // get the key bytes in a fix length slice
        let bytes: [u8; PUBLIC_KEY_LENGTH] = key_bytes.as_slice()[..PUBLIC_KEY_LENGTH]
            .try_into()
            .map_err(|_| {
            ConversionsError::PublicKeyFailure("failed to get key bytes".to_string())
        })?;

        Ok(ssh_key::PublicKey::new(
            ssh_key::public::KeyData::Ed25519(ssh_key::public::Ed25519PublicKey(bytes)),
            pk.comment,
        ))
    }

    /// try to convert a Multikey to an ssh_key::PrivateKey
    fn to_ssh_private_key(&self) -> Result<ssh_key::PrivateKey, Error> {
        let secret_bytes = {
            let kd = self.mk.data_view()?;
            
            kd.secret_bytes()?
        };

        // build an Ed25519 signing key so that we can derive the verifying key
        let bytes: [u8; SECRET_KEY_LENGTH] = secret_bytes.as_slice()[..SECRET_KEY_LENGTH]
            .try_into()
            .map_err(|_| {
                ConversionsError::SecretKeyFailure("failed to get secret key bytes".to_string())
            })?;

        let pk = self.to_public_key()?;
        let data = pk.data_view()?;
        let public_bytes: [u8; PUBLIC_KEY_LENGTH] = data.key_bytes()?.as_slice()
            [..PUBLIC_KEY_LENGTH]
            .try_into()
            .map_err(|_| {
                ConversionsError::PublicKeyFailure("failed to get public key bytes".to_string())
            })?;

        Ok(ssh_key::PrivateKey::new(
            ssh_key::private::KeypairData::Ed25519(ssh_key::private::Ed25519Keypair {
                public: ssh_key::public::Ed25519PublicKey(public_bytes),
                private: ssh_key::private::Ed25519PrivateKey::from_bytes(&bytes),
            }),
            self.mk.comment.clone(),
        )
<<<<<<< HEAD
        .map_err(|e| ConversionsError::Ssh(e.into()))?)
=======
        .map_err(ConversionsError::SshKey)?)
>>>>>>> ea25369d
    }
}

impl<'a> SignView for View<'a> {
    /// try to create a Multisig by siging the passed-in data with the Multikey
    fn sign(&self, msg: &[u8], combined: bool, _scheme: Option<u8>) -> Result<Multisig, Error> {
        let attr = self.mk.attr_view()?;
        if !attr.is_secret_key() {
            return Err(SignError::NotSigningKey.into());
        }

        // get the secret key bytes
        let secret_bytes = {
            let kd = self.mk.data_view()?;
            
            kd.secret_bytes()?
        };

        let secret_key = {
            // build an Ed25519 signing key so that we can derive the verifying key
            let bytes: [u8; SECRET_KEY_LENGTH] = secret_bytes.as_slice()[..SECRET_KEY_LENGTH]
                .try_into()
                .map_err(|_| {
                    ConversionsError::SecretKeyFailure("failed to get secret key bytes".to_string())
                })?;
            
            SigningKey::from_bytes(&bytes)
        };

        // sign the data
        let signature = secret_key
            .try_sign(msg)
            .map_err(|e| SignError::SigningFailed(e.to_string()))?;

        let mut ms = ms::Builder::new(Codec::EddsaMsig).with_signature_bytes(&signature.to_bytes());
        if combined {
            ms = ms.with_message_bytes(&msg);
        }
        Ok(ms.try_build()?)
    }
}

impl<'a> VerifyView for View<'a> {
    /// try to verify a Multisig using the Multikey
    fn verify(&self, multisig: &Multisig, msg: Option<&[u8]>) -> Result<(), Error> {
        let attr = self.mk.attr_view()?;
        let pubmk = if attr.is_secret_key() {
            let kc = self.mk.conv_view()?;
            
            kc.to_public_key()?
        } else {
            self.mk.clone()
        };

        // get the secret key bytes
        let key_bytes = {
            let kd = pubmk.data_view()?;
            
            kd.key_bytes()?
        };

        // build an Ed25519 verifying key so that we can derive the verifying key
        let bytes: [u8; PUBLIC_KEY_LENGTH] = key_bytes.as_slice()[..PUBLIC_KEY_LENGTH]
            .try_into()
            .map_err(|_| {
            ConversionsError::PublicKeyFailure("failed to get public key bytes".to_string())
        })?;

        // create the verifying key
        let verifying_key = VerifyingKey::from_bytes(&bytes)
            .map_err(|e| ConversionsError::PublicKeyFailure(e.to_string()))?;

        // get the signature data
        let sv = multisig.data_view()?;
        let sig = sv.sig_bytes().map_err(|_| VerifyError::MissingSignature)?;

        // create the signature
        let sig = Signature::from_slice(sig.as_slice())
            .map_err(|e| VerifyError::BadSignature(e.to_string()))?;

        // get the message
        let msg = if let Some(msg) = msg {
            msg
        } else if !multisig.message.is_empty() {
            multisig.message.as_slice()
        } else {
            return Err(VerifyError::MissingMessage.into());
        };

        verifying_key
            .verify_strict(msg, &sig)
            .map_err(|e| VerifyError::BadSignature(e.to_string()))?;

        Ok(())
    }
}<|MERGE_RESOLUTION|>--- conflicted
+++ resolved
@@ -241,11 +241,9 @@
             }),
             self.mk.comment.clone(),
         )
-<<<<<<< HEAD
         .map_err(|e| ConversionsError::Ssh(e.into()))?)
-=======
+        .map_err(|e| ConversionsError::SshKey(e))?)
         .map_err(ConversionsError::SshKey)?)
->>>>>>> ea25369d
     }
 }
 
